{
  "name": "homekit-ratgdo",
<<<<<<< HEAD
  "version": "v1.0.0",
=======
  "version": "v0.10.0",
>>>>>>> 0cd0c11c
  "new_install_prompt_erase": true,
  "new_install_improv_wait_time": 60,
  "builds": [
    {
      "chipFamily": "ESP8266",
      "parts": [
        {
<<<<<<< HEAD
          "path": "firmware/homekit-ratgdo-v1.0.0.bin",
=======
          "path": "firmware/homekit-ratgdo-v0.10.0.bin",
>>>>>>> 0cd0c11c
          "offset": 0
        }
      ]
    }
  ]
}<|MERGE_RESOLUTION|>--- conflicted
+++ resolved
@@ -1,10 +1,6 @@
 {
   "name": "homekit-ratgdo",
-<<<<<<< HEAD
-  "version": "v1.0.0",
-=======
   "version": "v0.10.0",
->>>>>>> 0cd0c11c
   "new_install_prompt_erase": true,
   "new_install_improv_wait_time": 60,
   "builds": [
@@ -12,11 +8,7 @@
       "chipFamily": "ESP8266",
       "parts": [
         {
-<<<<<<< HEAD
-          "path": "firmware/homekit-ratgdo-v1.0.0.bin",
-=======
           "path": "firmware/homekit-ratgdo-v0.10.0.bin",
->>>>>>> 0cd0c11c
           "offset": 0
         }
       ]
