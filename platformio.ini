--- conflicted
+++ resolved
@@ -15,13 +15,8 @@
 [env:ratgdo_esp8266_hV25]
 framework = arduino
 platform = espressif8266
-<<<<<<< HEAD
-board = d1_mini_lite
+board = d1_mini
 board_build.ldscript = eagle.flash.4m2m.ld
-=======
-board = d1_mini
-board_build.ldscript = eagle.flash.4m3m.ld
->>>>>>> 2b590057
 build_flags =
     ${env.build_flags}
     '-fconcepts-ts'
