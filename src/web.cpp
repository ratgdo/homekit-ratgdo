// Copyright 2023 Brandon Matthews <thenewwazoo@optimaltour.us>
// Copyright (c) 2023-24 David Kerr, https://github.com/dkerr64
// All rights reserved. GPLv3 License

// Browser cache control, time in seconds after which browser cache invalid
// This is used for CSS, JS and IMAGE file types.  Set to 30 days !!
#define CACHE_CONTROL (60 * 60 * 24 * 30)

// Reboot the system every X seconds, defaults to disabled
#define REBOOT_SECONDS (0)

#include <string>
#include <tuple>
#include <unordered_map>

#include "www/build/webcontent.h"

#include "ratgdo.h"
#include "comms.h"

#include "EspSaveCrash.h"
#include <arduino_homekit_server.h>
#include <ESP8266WebServer.h>
#include <ESP8266HTTPUpdateServer.h>
#include <Ticker.h>
#include "log.h"
#include "utilities.h"

<<<<<<< HEAD
EspSaveCrash saveCrash(1408, 0x400, true);
=======
EspSaveCrash saveCrash(1408, 1024, true);
>>>>>>> 937c044e
ESP8266WebServer server(80);
ESP8266HTTPUpdateServer httpUpdater(true);

void handle_reset();
void handle_reboot();
void handle_status();
void handle_settings();
void handle_everything();
void handle_setgdo();
void handle_logout();
void handle_auth();
void handle_subscribe();
void handle_crashlog();
void handle_clearcrashlog();
<<<<<<< HEAD
void handle_forcecrash();
=======
#ifdef CRASH_DEBUG
void handle_forcecrash();
char* test_str = NULL;
#endif
>>>>>>> 937c044e
void SSEHandler(uint8_t);
void SSEBroadcastState(const char *);
void handle_notfound();

// Make device_name available
extern "C" char device_name[];
// filename to save device name
extern "C" const char device_name_file[] = "device_name";

// Garage door status
extern struct GarageDoor garage_door;
// Local copy of door status
GarageDoor last_reported_garage_door;
bool last_reported_paired = false;
// Garage door security type
extern uint8_t gdoSecurityType;

// userid/password
const char www_username[] = "admin";
const char www_password[] = "password";
const char www_realm[] = "RATGDO Login Required";

// MD5 Hash of "user:realm:password"
char www_credentials[48] = "10d3c00fa1e09696601ef113b99f8a87";
const char credentials_file[] = "www_credentials";

// Whether password required
bool passwordReq = false;
const char www_pw_required_file[] = "www_pw_required_file";

// Control automatic reboot
uint32_t rebootSeconds; // seconds between reboots
const char system_reboot_timer[] = "system_reboot_timer";
uint32_t min_heap = 0xffffffff;

// Control WiFi physical layer mode
WiFiPhyMode_t wifiPhyMode = (WiFiPhyMode_t)0;
extern "C" const char wifiPhyModeFile[] = "wifiPhyMode";
extern "C" const char wifiSettingsChangedFile[] = "wifiSettingsChanged";

// number of times the device has crashed
int crashCount = 0;

// For Server Sent Events (SSE) support
// Just reloading page causes register on new channel.  So we need a reasonable number
// to accommodate "extra" until old one is detected as disconnected.
#define SSE_MAX_CHANNELS 16
struct SSESubscription
{
    IPAddress clientIP;
    WiFiClient client;
    Ticker heartbeatTimer;
    bool SSEconnected;
    int SSEfailCount;
    String clientUUID;
} subscription[SSE_MAX_CHANNELS];
uint8_t subscriptionCount = 0;

char json[1024] = ""; // Maximum length of JSON response
#define START_JSON(s)     \
    {                     \
        s[0] = 0;         \
        strcat(s, "{\n"); \
    }
#define END_JSON(s)           \
    {                         \
        s[strlen(s) - 2] = 0; \
        strcat(s, "\n}");     \
    }
#define ADD_INT(s, k, v)                      \
    {                                         \
        strcat(s, "\"");                      \
        strcat(s, (k));                       \
        strcat(s, "\": ");                    \
        strcat(s, std::to_string(v).c_str()); \
        strcat(s, ",\n");                     \
    }
#define ADD_STR(s, k, v)     \
    {                        \
        strcat(s, "\"");     \
        strcat(s, (k));      \
        strcat(s, "\": \""); \
        strcat(s, (v));      \
        strcat(s, "\",\n");  \
    }
#define ADD_BOOL(s, k, v)                  \
    {                                      \
        strcat(s, "\"");                   \
        strcat(s, (k));                    \
        strcat(s, "\": ");                 \
        strcat(s, (v) ? "true" : "false"); \
        strcat(s, ",\n");                  \
    }
#define ADD_BOOL_C(s, k, v, ov) \
    {                           \
        if (v != ov)            \
        {                       \
            ov = v;             \
            ADD_BOOL(s, k, v)   \
        }                       \
    }
#define ADD_STR_C(s, k, v, nv, ov) \
    {                              \
        if (nv != ov)              \
        {                          \
            ov = nv;               \
            ADD_STR(s, k, v)       \
        }                          \
    }
#define REMOVE_NL(s) for (char *p = (char *)s; (p = strchr(p, '\n')) != NULL; *p = ' ')

#define DOOR_STATE(s) (s == 0) ? "Open" : (s == 1) ? "Closed"  \
                                      : (s == 2)   ? "Opening" \
                                      : (s == 3)   ? "Closing" \
                                      : (s == 4)   ? "Stopped" \
                                                   : "Unknown"
#define LOCK_STATE(s) (s == 0) ? "Unsecured" : (s == 1) ? "Secured" \
                                           : (s == 2)   ? "Jammed"  \
                                                        : "Unknown"

void web_loop()
{
    START_JSON(json);
    ADD_BOOL_C(json, "paired", homekit_is_paired(), last_reported_paired);
    ADD_STR_C(json, "garageDoorState", DOOR_STATE(garage_door.current_state), garage_door.current_state, last_reported_garage_door.current_state);
    ADD_STR_C(json, "garageLockState", LOCK_STATE(garage_door.current_lock), garage_door.current_lock, last_reported_garage_door.current_lock);
    ADD_BOOL_C(json, "garageLightOn", garage_door.light, last_reported_garage_door.light);
    ADD_BOOL_C(json, "garageMotion", garage_door.motion, last_reported_garage_door.motion);
    ADD_BOOL_C(json, "garageObstructed", garage_door.obstructed, last_reported_garage_door.obstructed);
    if (strlen(json) > 2)
    {
        // Have we added anything to the JSON string?
        ADD_INT(json, "upTime", millis());
        END_JSON(json);
        REMOVE_NL(json);
        SSEBroadcastState(json);
    }
    if ((rebootSeconds != 0) && (rebootSeconds < millis() / 1000))
    {
        // Reboot the system if we have reached time...
        RINFO("Rebooting system as %i seconds expired", rebootSeconds);
        server.stop();
        sync_and_restart();
        return;
    }
    server.handleClient();

    uint32_t free_heap = system_get_free_heap_size();
    if (free_heap < min_heap)
    {
        min_heap = free_heap;
        RINFO("Free HEAP dropped to %d", min_heap);
    }
}

const std::unordered_multimap<std::string, std::pair<const HTTPMethod, void (*)()>> builtInUri = {
    {"/status.json", {HTTP_GET, handle_status}},
    {"/reset", {HTTP_POST, handle_reset}},
    {"/reboot", {HTTP_POST, handle_reboot}},
    {"/setgdo", {HTTP_POST, handle_setgdo}},
    {"/logout", {HTTP_GET, handle_logout}},
    {"/settings.html", {HTTP_GET, handle_settings}},
    {"/auth", {HTTP_GET, handle_auth}},
    {"/crashlog", {HTTP_GET, handle_crashlog}},
    {"/clearcrashlog", {HTTP_GET, handle_clearcrashlog}},
<<<<<<< HEAD
    {"/forcecrash", {HTTP_GET, handle_forcecrash}},
=======
#ifdef CRASH_DEBUG
    {"/forcecrash", {HTTP_GET, handle_forcecrash}},
#endif
>>>>>>> 937c044e
    {"/rest/events/subscribe", {HTTP_GET, handle_subscribe}},
    {"/", {HTTP_GET, handle_everything}}};

void setup_web()
{
    RINFO("Starting server");
    last_reported_paired = homekit_is_paired();
    // www_credentials = server.credentialHash(www_username, www_realm, www_password);
    read_string_from_file(credentials_file, www_credentials, www_credentials, 48);
    RINFO("WWW Credentials: %s", www_credentials);
    passwordReq = (read_int_from_file(www_pw_required_file) != 0);
    RINFO("WWW Password %s required", (passwordReq) ? "is" : "not");
    wifiPhyMode = (WiFiPhyMode_t)read_int_from_file(wifiPhyModeFile);

    crashCount = saveCrash.count();
    if (crashCount == 255)
    {
        saveCrash.clear();
        crashCount = 0;
    }
    rebootSeconds = read_int_from_file(system_reboot_timer, REBOOT_SECONDS);
    if (rebootSeconds > 0)
    {
        RINFO("System will reboot every %i seconds", rebootSeconds);
    }
    RINFO("Registering URI handlers");
    // Register URI handlers for URIs that have built-in handlers in this source file.
    for (auto uri : builtInUri)
    {
        HTTPMethod method = std::get<1>(uri).first;
        void (*handler)() = std::get<1>(uri).second;
        RINFO("Register: %s", uri.first.c_str());
        server.on(uri.first.c_str(), method, handler);
    }
    // Register URI handlers for URIs that are "external" files
    for (auto uri : webcontent)
    {
        // Only register those that are not duplicates of built-in handlers.
        if (builtInUri.find(uri.first) == builtInUri.end())
        {
            RINFO("Register: %s", uri.first.c_str());
            server.on(uri.first.c_str(), HTTP_GET, handle_everything);
        }
    }

    server.onNotFound(handle_everything);
    httpUpdater.setup(&server);
    server.begin();
    // initialize all the Server-Sent Events (SSE) slots.
    for (uint8_t i = 0; i < SSE_MAX_CHANNELS; i++)
    {
        subscription[i].SSEconnected = false;
        subscription[i].clientIP = INADDR_NONE;
        subscription[i].clientUUID.clear();
    }
    RINFO("HTTP server started");
    return;
}

/********* handlers **********/
void handle_notfound()
{
    RINFO("Sending 404 Not Found for: %s", server.uri().c_str());
    server.send(404, "text/plain", "Not Found");
}

void handle_auth()
{
    if (passwordReq && !server.authenticateDigest(www_username, www_credentials))
    {
        return server.requestAuthentication(DIGEST_AUTH, www_realm);
    }
    const char *resp = "Authenticated";
    server.send(200, resp);
    return;
}

void handle_reset()
{
    if (passwordReq && !server.authenticateDigest(www_username, www_credentials))
    {
        return server.requestAuthentication(DIGEST_AUTH, www_realm);
    }
    RINFO("... reset requested");
    const char *resp = "<p>This device has been un-paired from HomeKit.</p><p><a href=\"/\">Back</a></p>";
    homekit_storage_reset();
    server.send(200, resp);
    delay(100);
    server.stop();
    sync_and_restart();
    return;
}

void handle_reboot()
{
    RINFO("... reboot requested");
    const char *resp =
        "<head><meta http-equiv=\"refresh\" content=\"30;url=/\" /></head>"
        "<body><p>RATGDO restarting. Please wait. Reconnecting in 30 seconds...</p><p><a href=\"/\">Back</a></p></body>";
    server.send(200, resp);
    delay(100);
    server.stop();
    sync_and_restart();
    return;
}

void load_page(const char *page)
{
    if (webcontent.count(page) > 0)
    {
        const unsigned char *data = std::get<0>(webcontent.at(page));
        const unsigned int length = std::get<1>(webcontent.at(page));
        const char *type = std::get<2>(webcontent.at(page));
        // Following for browser cache control...
        const char *crc32 = std::get<3>(webcontent.at(page)).c_str();
        bool cache = false;
        char cacheHdr[24] = "no-cache, no-store";
        char matchHdr[8] = "";

        if ((CACHE_CONTROL > 0) &&
            (!strcmp(type, "text/css") || !strcmp(type, "text/javascript") || strstr(type, "image")))
        {
            sprintf(cacheHdr, "max-age=%i", CACHE_CONTROL);
            cache = true;
        }

        server.sendHeader("Cache-Control", cacheHdr);
        if (cache)
            server.sendHeader("ETag", crc32);

        if (server.hasHeader("If-None-Match"))
            strlcpy(matchHdr, server.header("If-None-Match").c_str(), 8);

        if (strcmp(crc32, matchHdr))
        {
            RINFO("Sending gzip data for: %s (type %s, length %i)", page, type, length);
            server.sendHeader("Content-Encoding", "gzip");
            server.send_P(200, type, (const char *)data, length);
        }
        else
        {
            RINFO("Sending 304 Not Modified for: %s (type %s)", page, type);
            server.send(304, type, "", 0);
        }
    }
    else
    {
        handle_notfound();
    }
    return;
}

void handle_everything()
{
    String page = server.uri();
    if (page == "/")
    {
        load_page("/index.html");
    }
    else
    {
        const char *uri = server.uri().c_str();
        const char *restEvents = "/rest/events/";
        if (!strncmp_P(uri, restEvents, strlen(restEvents)))
        {
            uri += strlen(restEvents); // Skip the "/rest/events/" and get to the channel number
            unsigned int channel = atoi(uri);
            if (channel < SSE_MAX_CHANNELS)
            {
                return SSEHandler(channel);
            }
        }
        load_page(page.c_str());
    }
}

void handle_status()
{
    bool all = true;
    // find query string and macro to test if arg is present
    std::unordered_map<std::string, bool> argReq;
    if (server.args() > 0)
    {
        all = false;
        for (int i = 0; i < server.args(); i++)
        {
            argReq[server.argName(i).c_str()] = true;
        }
    }

#define HAS_ARG(arg) argReq[arg]
#define upTime millis()
#define paired homekit_is_paired()
#define accessoryID arduino_homekit_get_running_server()->accessory_id
#define IPaddr WiFi.localIP().toString().c_str()
#define subnetMask WiFi.subnetMask().toString().c_str()
#define gatewayIP WiFi.gatewayIP().toString().c_str()
#define macAddress WiFi.macAddress().c_str()
#define wifiSSID WiFi.SSID().c_str()
#define GDOSecurityType std::to_string(gdoSecurityType).c_str()
    // Helper macros to add int, string or boolean to a json format string.

    // Build the JSON string
    START_JSON(json);
    if (all || HAS_ARG("uptime"))
        ADD_INT(json, "upTime", upTime);
    if (all)
        ADD_STR(json, "deviceName", device_name);
    if (all || HAS_ARG("paired"))
        ADD_BOOL(json, "paired", paired);
    if (all)
        ADD_STR(json, "firmwareVersion", std::string(AUTO_VERSION).c_str());
    if (all)
        ADD_STR(json, "accessoryID", accessoryID);
    if (all)
        ADD_STR(json, "localIP", IPaddr);
    if (all)
        ADD_STR(json, "subnetMask", subnetMask);
    if (all)
        ADD_STR(json, "gatewayIP", gatewayIP);
    if (all)
        ADD_STR(json, "macAddress", macAddress);
    if (all)
        ADD_STR(json, "wifiSSID", wifiSSID);
    if (all)
        ADD_STR(json, "wifiRSSI", (std::to_string(WiFi.RSSI()) + " dBm").c_str());
    if (all)
        ADD_STR(json, "GDOSecurityType", GDOSecurityType);
    if (all || HAS_ARG("doorstate"))
        ADD_STR(json, "garageDoorState", DOOR_STATE(garage_door.current_state));
    if (all || HAS_ARG("lockstate"))
        ADD_STR(json, "garageLockState", LOCK_STATE(garage_door.current_lock));
    if (all || HAS_ARG("lighton"))
        ADD_BOOL(json, "garageLightOn", garage_door.light);
    if (all || HAS_ARG("motion"))
        ADD_BOOL(json, "garageMotion", garage_door.motion);
    if (all || HAS_ARG("obstruction"))
        ADD_BOOL(json, "garageObstructed", garage_door.obstructed);
    if (all)
        ADD_BOOL(json, "passwordRequired", passwordReq);
    if (all)
        ADD_INT(json, "rebootSeconds", rebootSeconds);
    uint32_t free_heap = system_get_free_heap_size();
    if (free_heap < min_heap)
        min_heap = free_heap;
    if (all)
        ADD_INT(json, "freeHeap", free_heap);
    if (all)
        ADD_INT(json, "minHeap", min_heap);
    if (all)
        ADD_INT(json, "crashCount", crashCount);
    if (all)
        ADD_INT(json, "wifiPhyMode", wifiPhyMode);

    END_JSON(json);
    // Only log if all requested (no arguments).
    // Avoids spaming console log if repeated requests for one value.
    if (all)
        RINFO("Status requested:\n%s", json);
    last_reported_garage_door = garage_door;

    server.sendHeader("Cache-Control", "no-cache, no-store");
    server.send(200, "application/json", json);
    return;
}

void handle_settings()
{
    if (passwordReq && !server.authenticateDigest(www_username, www_credentials))
    {
        return server.requestAuthentication(DIGEST_AUTH, www_realm);
    }
    return load_page("/settings.html");
}

void handle_logout()
{
    RINFO("Handle logout");
    /*
    int nHeaders = server.headers();
    for (int i = 0; i < nHeaders; i++) {
        RINFO("%s : %s", server.headerName(i).c_str(), server.header(i).c_str());
    }
    */
    return server.requestAuthentication(DIGEST_AUTH, www_realm);
}

void handle_setgdo()
{
    char key[20] = "";
    char value[48] = "";
    bool reboot = false;
    bool error = false;

    RINFO("In setGDO");
    if (passwordReq && !server.authenticateDigest(www_username, www_credentials))
    {
        RINFO("In setGDO request authentication");
        return server.requestAuthentication(DIGEST_AUTH, www_realm);
    }

    // Loop over all the GDO settings passed in...
    for (int i = 0; i < server.args(); i++)
    {
        strlcpy(key, server.argName(i).c_str(), 20);
        strlcpy(value, server.arg(i).c_str(), 48);
        RINFO("Key: %s, Value: %s", key, value);
        if (strlen(key) == 0 || strlen(value) == 0)
        {
            RINFO("Sending 400 bad request, missing argument, for: %s", server.uri().c_str());
            server.send(400, "text/plain", "400: Bad Request, missing argument");
            return;
        }

        // Check against each known setting
        if (!strcmp(key, "lighton"))
        {
            set_light(!strcmp(value, "1") ? true : false);
        }
        else if (!strcmp(key, "doorstate"))
        {
            if (!strcmp(value, "1"))
                open_door();
            else
                close_door();
        }
        else if (!strcmp(key, "lockstate"))
        {
            set_lock(!strcmp(value, "1") ? 1 : 0);
        }
        else if (!strcmp(key, "credentials"))
        {
            strlcpy(www_credentials, value, 48);
            RINFO("Writing new www_credentials to file: %s", www_credentials);
            write_string_to_file(credentials_file, www_credentials);
        }
        else if (!strcmp(key, "gdoSecurity"))
        {
            uint32_t type = atoi(value);
            if ((type == 1) || (type == 2))
            {
                RINFO("SetGDO security type to %i", type);
                // Write to flash and reboot
                write_int_to_file("gdo_security", &type);
                reboot = true;
            }
            else
            {
                error = true;
            }
        }
        else if (!strcmp(key, "passwordRequired"))
        {
            uint32_t required = atoi(value);
            write_int_to_file(www_pw_required_file, &required);
            reboot = true;
        }
        else if (!strcmp(key, "rebootSeconds"))
        {
            uint32_t seconds = atoi(value);
            write_int_to_file(system_reboot_timer, &seconds);
            reboot = true;
        }
        else if (!strcmp(key, "newDeviceName"))
        {
            if (strlen(value) > 0)
            {
                strlcpy(device_name, value, 32);
                RINFO("Writing new device name to file: %s", device_name);
                write_string_to_file(device_name_file, device_name);
                reboot = true;
            }
        }
        else if (!strcmp(key, "wifiPhyMode"))
        {
            WiFiPhyMode_t wifiPhyMode = (WiFiPhyMode_t)atoi(value);
            if (read_int_from_file(wifiPhyModeFile) != (uint32_t)wifiPhyMode)
            {
                // Setting has changed.  Write new value and note that change has taken place
                write_int_to_file(wifiPhyModeFile, (uint32_t *)&wifiPhyMode);
                uint32_t changed = 1;
                write_int_to_file(wifiSettingsChangedFile, &changed);
                reboot = true;
            }
        }
        else
        {
            error = true;
        }
    }
    RINFO("SetGDO Complete");
    // Simple error handling...
    if (error)
    {
        RINFO("Sending 400 bad request, missing or invalid argument, for: %s", server.uri().c_str());
        server.send(400, "text/plain", "400: Bad Request, invalid argument");
    }
    else
    {
        server.send(200, "text/html", "<p>Success.</p>");
    }
    // Some settings require reboot to take effect...
    if (reboot)
    {
        RINFO("SetGDO Restart required");
        delay(100);
        server.stop();
        sync_and_restart();
    }
    return;
}

void SSEheartbeat(uint8_t channel, SSESubscription *s)
{
    // RINFO("SSEheartbeat - Client %s on channel %d", s->clientIP.toString().c_str(), channel);
    size_t txsize;
    uint32_t free_heap = system_get_free_heap_size();
    if (free_heap < min_heap)
        min_heap = free_heap;

    START_JSON(json);
    ADD_INT(json, "upTime", millis());
    ADD_INT(json, "freeHeap", free_heap);
    ADD_INT(json, "minHeap", min_heap);
    ADD_STR(json, "wifiRSSI", (std::to_string(WiFi.RSSI()) + " dBm").c_str());
    END_JSON(json);
    REMOVE_NL(json);

    if (!(s->clientIP))
        return;

    if (!(s->SSEconnected))
    {
        if (s->SSEfailCount++ >= 5)
        {
            // 5 heartbeats have failed... assume client will not connect
            // and free up the slot
            RINFO("SSEheartbeat - Timeout waiting for %s on channel %d to listen for events", s->clientIP.toString().c_str(), channel);
            s->heartbeatTimer.detach();
            s->clientIP = INADDR_NONE;
            s->clientUUID.clear();
            subscriptionCount--;
            // no need to stop client socket because it is not live yet.
        }
        else
        {
            RINFO("SSEheartbeat - Client %s on channel %d not yet listening for events", s->clientIP.toString().c_str(), channel);
        }
        return;
    }

    txsize = 0;
    if (s->client.connected())
    {
        txsize = s->client.printf("event: message\nretry: 15000\ndata: %s\n\n", json);
    }
    if (txsize == 0)
    {
        RINFO("SSEheartbeat - client not listening on channel %d, remove subscription", channel);
        s->heartbeatTimer.detach();
        s->client.flush();
        s->client.stop();
        s->clientIP = INADDR_NONE;
        s->clientUUID.clear();
        s->SSEconnected = false;
        subscriptionCount--;
    }
}

void SSEHandler(uint8_t channel)
{
    if (server.args() != 1)
    {
        RINFO("Sending 400 bad request, missing argument, for: %s", server.uri().c_str());
        server.send(400, "text/plain", "400: Bad Request, missing argument");
        return;
    }
    WiFiClient client = server.client();
    SSESubscription &s = subscription[channel];
    if (s.clientUUID != server.arg(0))
    {
        RINFO("SSEHandler - unregistered client %s with IP %s tries to listen", server.arg(0).c_str(), client.remoteIP().toString().c_str());
        return handle_notfound();
    }
    client.setNoDelay(true);
    client.setSync(true);
    client.setTimeout(500);
    s.client = client;                               // capture SSE server client connection
    server.setContentLength(CONTENT_LENGTH_UNKNOWN); // the payload can go on forever
    /*
    server.sendHeader("Cache-Control", "no-cache, no-store");
    server.sendHeader("Connection", "keep-alive");
    server.sendHeader("Access-Control-Allow-Origin", "*");
    */
    server.sendContent("HTTP/1.1 200 OK\nContent-Type: text/event-stream;\nConnection: keep-alive\nCache-Control: no-cache\nAccess-Control-Allow-Origin: *\n\n");
    s.SSEconnected = true;
    s.SSEfailCount = 0;
    s.heartbeatTimer.attach_scheduled(1.0, [channel, &s]
                                      { SSEheartbeat(channel, &s); });
    RINFO("SSEHandler - Client %s listening for events on channel %d", client.remoteIP().toString().c_str(), channel);
}

void handle_subscribe()
{
    if (server.args() != 1)
    {
        RINFO("Sending 400 bad request, missing argument, for: %s", server.uri().c_str());
        server.send(400, "text/plain", "400: Bad Request, missing argument");
        return;
    }

    if (subscriptionCount == SSE_MAX_CHANNELS - 1)
    {
        return handle_notfound(); // We ran out of channels
    }
    uint8_t channel;
    IPAddress clientIP = server.client().remoteIP(); // get IP address of client
    String SSEurl = "/rest/events/";

    // check if we already have a subscription for this UUID
    for (channel = 0; channel < SSE_MAX_CHANNELS; channel++)
    {
        if (subscription[channel].clientUUID == server.arg(0))
        {
            if (subscription[channel].SSEconnected)
            {
                // Already connected.  We need to close it down as client will be reconnecting
                RINFO("SSE Subscribe - client %s with IP %s already connected on channel %d, remove subscription", server.arg(0).c_str(), clientIP.toString().c_str(), channel);
                subscription[channel].heartbeatTimer.detach();
                subscription[channel].client.flush();
                subscription[channel].client.stop();
            }
            else
            {
                // Subscribed but not connected yet, so nothing to close down.
                RINFO("SSE Subscribe - client %s with IP %s already subscribed but not connected on channel %d", server.arg(0).c_str(), clientIP.toString().c_str(), channel);
            }
            break;
        }
    }

    if (channel == SSE_MAX_CHANNELS)
    {
        // ended loop above without finding a match, so need to allocate a free slot
        ++subscriptionCount;
        for (channel = 0; channel < SSE_MAX_CHANNELS; channel++)
            if (!subscription[channel].clientIP)
                break;
    }
    subscription[channel] = {clientIP, server.client(), Ticker(), false, 0, server.arg(0)};
    SSEurl += channel;
    RINFO("Subscription for client %s with IP %s: event bus location: %s", server.arg(0).c_str(), clientIP.toString().c_str(), SSEurl.c_str());
    server.sendHeader("Cache-Control", "no-cache, no-store");
    server.send(200, "text/plain", SSEurl.c_str());
}

void handle_crashlog()
{
    WiFiClient client = server.client();
    client.print("HTTP/1.1 200 OK\n");
    client.print("Content-Type: text/plain\n");
    client.print("Connection: close\n");
    client.print("\n");
    saveCrash.print(client);
}

void handle_clearcrashlog()
{
    if (passwordReq && !server.authenticateDigest(www_username, www_credentials))
    {
        return server.requestAuthentication(DIGEST_AUTH, www_realm);
    }
    saveCrash.clear();
    crashCount = 0;
    server.send(200, "text/plain", "Crash log cleared");
}

<<<<<<< HEAD
void handle_forcecrash()
{
    RINFO("Attempting to divide by zero ...");
    server.send(200, "text/plain", "Attempting to divide by zero");
    int result, zero;
    zero = 0;
    result = 1 / zero;
    RINFO("Result: %d", result);
}
=======
#ifdef CRASH_DEBUG
void handle_forcecrash()
{
    RINFO("Attempting to null ptr deref ...");
    //server.send(200, "text/plain", "Attempting to divide by zero");
    RINFO("Result: %s", test_str);
}
#endif
>>>>>>> 937c044e

void SSEBroadcastState(const char *data)
{
    // if nothing subscribed, then return
    if (subscriptionCount == 0)
        return;

    for (uint8_t i = 0; i < SSE_MAX_CHANNELS; i++)
    {
        if (subscription[i].SSEconnected && subscription[i].clientIP)
        {
            String IPaddrstr = IPAddress(subscription[i].clientIP).toString();
            if (subscription[i].client.connected())
            {
                RINFO("broadcast status change to client IP %s on channel %d with new state %s", IPaddrstr.c_str(), i, data);
                subscription[i].client.printf("event: message\ndata: %s\n\n", data);
            }
            else
            {
                RINFO("SSEBroadcastState - client %s registered on channel %d but not listening", IPaddrstr.c_str(), i);
            }
        }
    }
}<|MERGE_RESOLUTION|>--- conflicted
+++ resolved
@@ -26,11 +26,7 @@
 #include "log.h"
 #include "utilities.h"
 
-<<<<<<< HEAD
-EspSaveCrash saveCrash(1408, 0x400, true);
-=======
 EspSaveCrash saveCrash(1408, 1024, true);
->>>>>>> 937c044e
 ESP8266WebServer server(80);
 ESP8266HTTPUpdateServer httpUpdater(true);
 
@@ -45,14 +41,10 @@
 void handle_subscribe();
 void handle_crashlog();
 void handle_clearcrashlog();
-<<<<<<< HEAD
-void handle_forcecrash();
-=======
 #ifdef CRASH_DEBUG
 void handle_forcecrash();
 char* test_str = NULL;
 #endif
->>>>>>> 937c044e
 void SSEHandler(uint8_t);
 void SSEBroadcastState(const char *);
 void handle_notfound();
@@ -218,13 +210,9 @@
     {"/auth", {HTTP_GET, handle_auth}},
     {"/crashlog", {HTTP_GET, handle_crashlog}},
     {"/clearcrashlog", {HTTP_GET, handle_clearcrashlog}},
-<<<<<<< HEAD
-    {"/forcecrash", {HTTP_GET, handle_forcecrash}},
-=======
 #ifdef CRASH_DEBUG
     {"/forcecrash", {HTTP_GET, handle_forcecrash}},
 #endif
->>>>>>> 937c044e
     {"/rest/events/subscribe", {HTTP_GET, handle_subscribe}},
     {"/", {HTTP_GET, handle_everything}}};
 
@@ -802,26 +790,14 @@
     server.send(200, "text/plain", "Crash log cleared");
 }
 
-<<<<<<< HEAD
-void handle_forcecrash()
-{
-    RINFO("Attempting to divide by zero ...");
-    server.send(200, "text/plain", "Attempting to divide by zero");
-    int result, zero;
-    zero = 0;
-    result = 1 / zero;
-    RINFO("Result: %d", result);
-}
-=======
 #ifdef CRASH_DEBUG
 void handle_forcecrash()
 {
     RINFO("Attempting to null ptr deref ...");
-    //server.send(200, "text/plain", "Attempting to divide by zero");
+    server.send(200, "text/plain", "Attempting to divide by zero");
     RINFO("Result: %s", test_str);
 }
 #endif
->>>>>>> 937c044e
 
 void SSEBroadcastState(const char *data)
 {
